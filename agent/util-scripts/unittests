#!/bin/bash
export LANG=C
export LC_ALL=C
_tdir=$(dirname $(readlink -f ${0}))

_testroot=/var/tmp/pbench-test-utils
mkdir -p ${_testroot}
if [[ ! -d ${_testroot} ]]; then
    echo "ERROR: failed to create test root directory, \"${_testroot}\"" >&2
    exit 1
fi
rm -rf ${_testroot}/*
if [[ ${?} -gt 0 ]]; then
    echo "ERROR: failed to empty test root directory, \"${_testroot}\"" >&2
    exit 1
fi
export _testout=${_testroot}/output.txt
export _testlog=${_testroot}/test-execution.log
export _testdir=${_testroot}/pbench

# Copy util-scripts execution environment to _testroot
_testopt=${_testroot}/opt/pbench-agent
res=0
mkdir -p ${_testopt}/config ${_testopt}/util-scripts ${_testopt}/tool-scripts ${_testopt}/lib ${_testopt}/unittest-scripts ${_testopt}/common/lib
let res=res+${?}
cp -L ${_tdir}/../base ${_testopt}/
let res=res+${?}
cp -rL ${_tdir}/../config/* ${_testopt}/config/
# rename pbench-agent.cfg - we need to process it for each test but it gets cleaned up after each test.
mv ${_testopt}/config/pbench-agent.cfg ${_testopt}/config/pbench-agent.cfg.orig
let res=res+${?}
cp -a ${_tdir}/{require-rpm,pbench-*} ${_testopt}/util-scripts/
let res=res+${?}
scripts="${_tdir}/../tool-scripts/*"
for script in ${scripts}; do
    if [[ "${script}" == *README ]]; then
        # Ignore all README files
        continue
    fi
    if [[ -d "${script}" ]]; then
        # Ignore any sub-directories
        continue
    fi
    cp -L ${script} ${_testopt}/tool-scripts/
    let res=res+${?}
done
mkdir ${_testopt}/tool-scripts/datalog ${_testopt}/tool-scripts/postprocess
let res=res+${?}
cp -L ${_tdir}/../tool-scripts/datalog/*-datalog ${_testopt}/tool-scripts/datalog/
let res=res+${?}
cp -L ${_tdir}/../tool-scripts/datalog/*-convert ${_testopt}/tool-scripts/datalog/
let res=res+${?}
cp -L ${_tdir}/../tool-scripts/postprocess/*-postprocess ${_testopt}/tool-scripts/postprocess/
let res=res+${?}
cp ${_tdir}/../tool-scripts/postprocess/*-postprocess-cdm ${_testopt}/tool-scripts/postprocess/
let res=res+${?}
cp -rL ${_tdir}/../lib/* ${_testopt}/lib/
let res=res+${?}
cp -rL ${_tdir}/test-bin/* ${_testopt}/unittest-scripts/
let res=res+${?}

if [[ $res -ne 0 ]]; then
    echo "ERROR: failed to construct unittest execution directory hierarchy" \
         "under, \"${_testroot}\"" >&2
    exit 1
fi

# After this point the "cp" command it mocked-out, so we have to use
# the "real" one.
export _real_cp="$(command -v cp)"

function remove_path {
    # PATH (${2}) => /bin:/opt/a dir/bin:/sbin
    WORK=:${2}:
    # WORK => :/bin:/opt/a dir/bin:/sbin:
    REMOVE=${1}
    WORK=${WORK/:${REMOVE}:/:}
    # WORK => :/bin:/sbin:
    WORK=${WORK%:}
    WORK=${WORK#:}
    #PATH=${WORK}
    # PATH => /bin:/sbin
    echo ${WORK}
}
PATH=$(remove_path /opt/pbench-agent/bench-scripts ${PATH})
PATH=$(remove_path /opt/pbench-agent/util-scripts ${PATH})
# Allows us to intercept scp, ssh, rsync, etc.
export PATH=${_testopt}/unittest-scripts:${_testopt}/util-scripts:${_testopt}/tool-scripts:${PATH}

# Fixed timestamp output
export _PBENCH_UNIT_TESTS=1

res=0

function _run {
    local sts

    local tname=${1}
    shift
    local tscrpt=${1}
    shift

    pushd ${_testdir} > /dev/null 2>&1
    if [[ ${?} -ne 0 ]]; then
        exit 1
    fi

    local opts=${options[${tname}]}
    echo "${tname} ${tscrpt} ${opts}"
    echo "+++ Running ${tname} ${tscrpt} ${opts}" >> ${_testout}

    eval ${tscrpt} ${opts} >> ${_testout} 2>&1
    sts=${?}

    popd > /dev/null 2>&1
    if [[ ${?} -ne 0 ]]; then
        exit 1
    fi

    echo "--- Finished $tname ${tscrpt} (status=${sts})" >> ${_testout}
    return ${sts}
}

function _save_tree {
    # Save state of the tree
    echo "+++ pbench tree state" >> ${_testout}
    find ${_testdir} 2> /dev/null | sort >> ${_testout}

    for x in $(find "${_testdir}/tools"-* -type f 2> /dev/null | sort); do
        echo "=== ${x}:"
        cat ${x}
    done >> ${_testout}

    for x in $(find "${_testdir}/tmp" -type f 2> /dev/null | sort); do
        echo "=== ${x}:"
        cat ${x}
    done >> ${_testout}
    echo "--- pbench tree state" >> ${_testout}
}

function _dump_logs {
    # Dump the state of any generated script logs
    if [[ -f ${_testdir}/pbench.log ]]; then
        echo "+++ pbench.log file contents" >> ${_testout}
        cat ${_testdir}/pbench.log >> ${_testout} 2>&1
        echo "--- pbench.log file contents" >> ${_testout}
    fi
    for mdlog in ${_testdir}/*/metadata.log; do
        if [[ -f ${mdlog} ]]; then
            mddir=$(basename $(dirname "${mdlog}"))
            if [[ "${mddir}" == "tmp" ]]; then
                continue
            fi
            echo "+++ ${mddir}/metadata.log file contents" >> ${_testout}
            cat ${_testdir}/${mddir}/metadata.log >> ${_testout} 2>&1
            echo "--- ${mddir}/metadata.log file contents" >> ${_testout}
        fi
    done
    local bm_run_dir="$(basename "${benchmark_run_dir}")"
    for actionlog in $(cd ${_testdir}; find "${bm_run_dir}" \( -name 'stop.log' -o -name 'postprocess.log' \) 2> /dev/null | sort); do
        echo "+++ ${actionlog} file contents" >> ${_testout}
        cat ${_testdir}/${actionlog} >> ${_testout} 2>&1
        echo "--- ${actionlog} file contents" >> ${_testout}
    done
    for tmfile in ${_testdir}/*/tm/*; do
        if [[ -f ${tmfile} ]]; then
            tmdir=$(basename $(dirname $(dirname "${tmfile}")))
            tmfilename=$(basename ${tmfile})
            echo "+++ ${tmdir}/tm/${tmfilename} file contents" >> ${_testout}
            if [[ "${tmfilename}" == "redis.log" ]]; then
                grep -E -o -- '# Configuration loaded|# Server initialized|\* Ready to accept connections|# User requested shutdown\.\.\.|\* Removing the pid file\.|# Redis is now ready to exit, bye bye\.\.\.' ${_testdir}/${tmdir}/tm/${tmfilename} >> ${_testout} 2>&1
            else
                cat ${_testdir}/${tmdir}/tm/${tmfilename} >> ${_testout} 2>&1
            fi
            echo "--- ${tmdir}/tm/${tmfilename} file contents" >> ${_testout}
        fi
    done
    if [[ -f ${_testlog} ]]; then
        echo "+++ test-execution.log file contents" >> ${_testout}
        cat ${_testlog} >> ${_testout} 2>&1
        echo "--- test-execution.log file contents" >> ${_testout}
        rm -f ${_testlog}
    fi
}

function _verify_output {
    local sts tname tscrpt expected_status
    sts=${1}
    tname=${2}
    tscrpt=${3}
    expected_status=${4:-0}
    # Fix up any ${HOME} text that landed in the output.
    if [[ ! -z "${HOME}" ]]; then
        sed -i "s;${HOME};;g" ${_testout}
        if [[ ${?} -ne 0 ]]; then
            printf -- "INTERNAL ERROR: sed failed to remove '%s'\n" "${HOME}" >&2
            exit 1
        fi
    fi
    # Fix up any pids or temporary file or directory numbers that have snuck
    # into the output.
    sed -i -e 's;tmp/\([a-z-]*\)\.[0-9][0-9]*;tmp/\1.NNNNN;g' \
           -e 's;\(tm\.[a-z-]*\)\.[0-9][0-9]*\.[a-z0-9_][a-z0-9_]*;\1.NNNNN.nnnnnnnn;g' \
           -e 's;raw_size = [0-9][0-9]*;raw_size = #####;g' \
           -e 's;v[0-9][0-9]*\.[0-9][0-9]*\.[0-9][0-9]*;v#.##.##;g' \
<<<<<<< HEAD
           -e 's;"pid": [0-9][0-9]*};"pid": NNNNN};g' \
=======
           -e 's;"pid": [0-9][0-9]*\([,}]\);"pid": NNNNN\1;g' \
>>>>>>> 5153ab14
           -e 's;tar up [0-9][0-9]* bytes;tar up ##### bytes;g' \
           ${_testout}
    if [[ ${?} -ne 0 ]]; then
        printf -- "INTERNAL ERROR: sed failed to replace unique patterns\n" >&2
        exit 1
    fi
    diff -c ${_tdir}/gold/${tscrpt}/${tname}.txt ${_testout}
    if [[ ${?} -gt 0 ]]; then
        echo "FAIL - ${tname}"
        mv ${_testout} ${_testroot}/${tname}_output.txt
        sts=1
    else
        if [[ ${sts} -eq 0 ]]; then
            echo "PASS - ${tname}"
            rm ${_testout}
        elif [[ ${sts} -eq ${expected_status} ]]; then
            echo "PASS - ${tname} exited with expected status: ${sts}"
            rm ${_testout}
            sts=0
        else
            echo "FAIL - ${tname}: PASS output but execution returned non-zero exit status"
        fi
    fi
    return ${sts}
}

function _setup_state {
    local tool
    local tst
    tst=${1}
    tool=${2}

    sed "s;/opt/pbench-agent;${_testopt};" ${_testopt}/config/pbench-agent.cfg.orig > ${_testopt}/config/pbench-agent.cfg
    if [[ ${?} -ne 0 ]]; then
        echo "ERROR: failed to create default pbench-agent.cfg" >&2
        exit 1
    fi
    export _PBENCH_AGENT_CONFIG=${_testopt}/config/pbench-agent.cfg

    mkdir ${_testdir}
    if [[ ${?} -ne 0 ]]; then
        echo "ERROR: failed to create test pbench directory, \"${_testdir}\"" >&2
        exit 1
    fi
    if [[ ! -z "${tool}" && ! -z "${tst}" ]]; then
        if [[ -e ${_tdir}/configs/${tool}/${tst}/pbench-agent.cfg.frag ]]; then
            printf -- "\n" >> ${_PBENCH_AGENT_CONFIG}
            cat ${_tdir}/configs/${tool}/${tst}/pbench-agent.cfg.frag >> ${_PBENCH_AGENT_CONFIG}
            if [[ ${?} -ne 0 ]]; then
                echo "ERROR: failed to setup pbench-agent.cfg file" >&2
                exit 1
            fi
        fi
        if [[ -d ${_tdir}/samples/${tool}/${tst} ]]; then
            ${_real_cp} -r ${_tdir}/samples/${tool}/${tst}/* ${_testroot}
            if [[ ${?} -ne 0 ]]; then
                echo "ERROR: failed to setup ${tool}/${tst} samples" >&2
                exit 1
            fi
        fi
    fi

    export pbench_install_dir=${_testopt}
    export pbench_run=${_testdir}
    export pbench_log=${_testdir}/pbench.log
    export pbench_bspp_dir=${_testopt}/bench-scripts/postprocess
    export pbench_lib_dir=${_testopt}/lib
    export benchmark="fake-bm"
    export benchmark_bin=${_testopt}/unittest-scripts/bm

    # Discover the "benchmark_run_dir"
    bm_run_dir="$(ls -1 ${_testdir} 2>/dev/null | grep -vE 'tmp|tools-.+|tool-triggers|tools\.default' 2>/dev/null)"
    if [[ -z "${bm_run_dir}" ]]; then
        bm_run_dir="mock-run"
    fi
    export benchmark_run_dir=${_testdir}/${bm_run_dir}
}

function _reset_state {
    rm ${_testopt}/config/pbench-agent.cfg
    unset _PBENCH_AGENT_CONFIG

    rm -rf ${_testdir}
    if [[ -d ${_testdir} ]]; then
        echo "ERROR: unable to remove pbench hierarchy" >&2
        exit 1
    fi

    unset benchmark_run_dir
    unset benchmark_bin
    unset benchmark
    unset pbench_lib_dir
    unset pbench_bspp_dir
    unset pbench_log
    unset pbench_run
    unset pbench_install_dir
}

let errs=0

declare -A tools=(
    [test-00]="pbench-register-tool"
    [test-01]="pbench-metadata-log"
    [test-02]="pbench-metadata-log"
    [test-03]="pbench-metadata-log"
    [test-04]="pbench-metadata-log"
    [test-05]="pbench-start-tools"
    [test-06]="pbench-stop-tools"
    [test-07]="pbench-postprocess-tools"
    [test-08]="pbench-kill-tools"
    [test-09]="pbench-kill-tools"
    [test-10]="pbench-kill-tools"
    [test-11.00]="pbench-register-tool-set"
    [test-11.01]="pbench-register-tool-set"
    [test-11.02]="pbench-register-tool-set"
    [test-11.03]="pbench-register-tool-set"
    [test-11.04]="pbench-register-tool-set"
    [test-11.05]="pbench-register-tool-set"
    [test-11.06]="pbench-register-tool-set"
    [test-11.07]="pbench-register-tool-set"
    [test-11.08]="pbench-register-tool-set"
    [test-11.09]="pbench-register-tool-set"
    [test-11.10]="pbench-register-tool-set"
    [test-11.11]="pbench-register-tool-set"
    [test-11.12]="pbench-register-tool-set"
    [test-11.13]="pbench-register-tool-set"
    [test-11.14]="pbench-register-tool-set"
    [test-12]="pbench-clear-tools"
    [test-13]="pbench-clear-tools" # was 21
    [test-14]="pbench-agent-config-activate"
    [test-15]="pbench-register-tool-trigger"
    [test-16]="pbench-list-triggers"
    [test-17]="pbench-list-triggers"
    [test-18]="pbench-list-triggers"
    [test-19]="test-tool-trigger"
    [test-22]="pbench-metadata-log"
    [test-23]="pbench-collect-sysinfo"
    [test-24]="pbench-collect-sysinfo"
    [test-25]="pbench-collect-sysinfo"
    [test-26]="pbench-collect-sysinfo"
    [test-27]="pbench-collect-sysinfo"
    [test-28]="pbench-collect-sysinfo"
    [test-29]="pbench-collect-sysinfo"
    [test-30]="pbench-collect-sysinfo"
    [test-31]="pbench-copy-results"
    [test-32]="pbench-copy-results"
    [test-35]="pbench-register-tool-trigger"
    [test-36]="pbench-register-tool-trigger"
    [test-39]="pbench-copy-results"
    [test-40]="pbench-copy-results"
    [test-41]="pbench-copy-results"
    [test-42]="pbench-register-tool"
    [test-43]="pbench-register-tool"
    [test-44]="pbench-register-tool"
    [test-45]="pbench-register-tool"
    [test-46]="pbench-register-tool"
    [test-47]="pbench-register-tool"
    [test-48]="test-add-metalog-%-option"
    [test-49]="pbench-copy-results"
    [test-50]="test-pbench-metadata-log"
    [test-51]="test-start-stop-tool-meister"
    [test-52]="test-start-stop-tool-meister"
    [test-53]="test-client-tool-meister"
    [test-54]="pbench-collect-sysinfo"
    [test-55]="pbench-collect-sysinfo"
    [test-56]="test-client-tool-meister"
)

declare -A options=(
    [test-00]="--name=mpstat --group=default -- --interval=10"
    [test-01]="--dir=${_testdir}/mock-run beg"
    [test-02]="--dir=${_testdir}/mock-run beg"
    [test-03]="--dir=${_testdir}/mock-run beg"
    [test-04]="--dir=${_testdir}/mock-run beg"
    [test-05]="--group=default --dir=42-iter/sample42"
    [test-06]="--group=default --dir=42-iter/sample42"
    [test-07]="--group=foobar --dir=42-iter/sample42"
    [test-08]="--group=barfoo --dir=42-iter/sample42"
    [test-09]="--group=barfoo"
    [test-10]="--dir=barfoo"
    # fubar is assumed to *NOT* exist
    [test-11.00]="--remote=fubar"
    [test-11.02]="--interval=10"
    # verify one remote
    [test-11.04]="--remotes=one.example.com"
    # verify multiple remotes
    [test-11.05]="--remotes=a.example.com,b.example.com,c.example.com"
    # verify no remotes with a label (local)
    [test-11.06]="--labels=labelNO"
    # verify one remote (default) with two labels
    [test-11.07]="--labels=labelG,labelB"
    # verify two remotes with one label
    [test-11.08]="--remotes=one.example.com,two.example.com --labels=labelOne"
    # verify three remotes with three labels
    [test-11.09]="--remotes=one.example.com,two.example.com,three.example.com --labels=labelOne,labelTwo,labelThree"
    # verify --toolset option other than "default"
    [test-11.10]="--toolset=other"
    # verify --toolset option that does not exist
    [test-11.11]="--toolset=doesntexist"
    # verify --group option works along side --no-install
    [test-11.12]="--group=other --no-install"
    [test-11.13]="--help"
    [test-13]="--remote=fubar2"
    [test-14]="${_testdir}/tmp/pbench-agent.cfg"
    [test-15]="--group=default --start-trigger=\"START DEFAULT\" --stop-trigger=\"STOP DEFAULT\""
    [test-17]="--group=default"
    [test-18]="--group=foo"
    [test-22]="--dir=${_testdir}/mock-run end"
    [test-23]="--help"
    [test-24]="--options"
    [test-25]="--check --sysinfo=all"
    [test-26]="--check --sysinfo=none"
    [test-27]="--check --sysinfo=default"
    [test-28]="--check --sysinfo=block,libvirt,kernel_config,sos,topology"
    [test-29]="--check --sysinfo=block,sos,bad,topology"
    [test-30]="--check --sysinfo=libvirt,default,kernel_config,all,topology,none"
    [test-31]="--prefix=foo/bar --user=ndk"
    [test-32]="--help"
    [test-34]="--help"
    [test-35]="--group=default --start-trigger=\"START:DEFAULT\" --stop-trigger=\"STOP DEFAULT\""
    [test-36]="--group=default --start-trigger=\"START DEFAULT\" --stop-trigger=\"STOP:DEFAULT\""
    [test-37]="--prefix="
    [test-38]="--user="
    [test-39]="--prefix=goo/tar"
    [test-40]="--user=pap"
    [test-42]="--name=vmstat --group=default --no-install -- --interval=42"
    [test-43]="--name=turbostat --no-install --remotes=one.example.com,localhost,testhost.example.com,two.example.com"
    [test-44]="--name=mpstat --no-install --remotes=@${_testdir}/tmp/doesntexist.lis"
    [test-45]="--name=mpstat --no-install --remotes=@${_testdir}/tmp/remotes.lis"
    [test-46]="--name=mpstat --no-install --remotes=@${_testdir}/tmp/remotes.lis"
    [test-47]="--name=mpstat --no-install --remotes=@${_testdir}/tmp/remotes.lis --labels=labelOne,labelTwo"
    [test-49]="--prefix=foo/bar3% --user=ndk20%"
    [test-52]="mygroup"
    [test-54]="bad"
    [test-55]="--dir=${_testdir}/mock-run end"
    [test-56]="lite with-remotes"
)

declare -A expected_status=(
    [test-01]=1
    [test-09]=1
    [test-10]=1
    [test-11.00]=4
    [test-11.07]=1
    [test-11.08]=1
    [test-11.11]=1
    [test-12]=1
    [test-29]=1
    [test-35]=1
    [test-36]=1
    [test-37]=1
    [test-38]=1
    [test-44]=1
    [test-46]=1
    [test-47]=1
    [test-54]=1
)

declare -A pre_hooks=(
    [test-05]='ln -s mock-pbench-tool-meister-client ${_testopt}/unittest-scripts/pbench-tool-meister-client'
    [test-06]='ln -s mock-pbench-tool-meister-client ${_testopt}/unittest-scripts/pbench-tool-meister-client'
    [test-07]='ln -s mock-pbench-tool-meister-client ${_testopt}/unittest-scripts/pbench-tool-meister-client'
    [test-08]='ln -s mock-pbench-tool-meister-client ${_testopt}/unittest-scripts/pbench-tool-meister-client'
    [test-14]='rm ${_testopt}/config/pbench-agent.cfg; sed -i "s;_REPLACE_ME_;${_testopt};g" ${_testdir}/tmp/pbench-agent.cfg'
    [test-19]='ln -s mock-pbench-tool-meister-client ${_testopt}/unittest-scripts/pbench-tool-meister-client'
    [test-33]='(echo "+++ setup pbench results dir time stamps"; touch --date="2019-01-01 12:00:42" ${_testdir}/pbench-user-benchmark_ndk-test-1_2019.01.01T12.00.42; touch --date="2019-01-01 12:00:43" ${_testdir}/pbench-user-benchmark_ndk-test-1_2019.01.01T12.00.43; touch --date="2019-01-01 12:00:44" ${_testdir}/pbench-user-benchmark_ndk-test-1_2019.01.01T12.00.44; echo "--- setup pbench results dir time stamps") >> ${_testout}'
    [test-45]='mkdir ${_testdir}/tmp; printf -- "# good list\none.example.com\ntwo.example.com,labelTwo\n\nthree.example.com\n" > ${_testdir}/tmp/remotes.lis'
    [test-46]='mkdir ${_testdir}/tmp; printf -- "# bad list\none.example.com\ntwo.example.com,labelTwo\n\nthree.example.com,labelThree,junk\n" > ${_testdir}/tmp/remotes.lis'
    [test-47]='mkdir ${_testdir}/tmp; printf -- "# good list with no labels\none.example.com\ntwo.example.com\nthree.example.com\n" > ${_testdir}/tmp/remotes.lis'
    [test-48]='mkdir ${_testdir}/tmp; printf -- "%s\n" "30%" > ${_testdir}/tmp/foo.txt'
    [test-55]='pbench-register-tool --name=mpstat --remote=localhost > /dev/null; mkdir ${_testdir}/mock-run'
)

declare -A post_hooks=(
    [test-05]='rm ${_testopt}/unittest-scripts/pbench-tool-meister-client'
    [test-06]='rm ${_testopt}/unittest-scripts/pbench-tool-meister-client'
    [test-07]='rm ${_testopt}/unittest-scripts/pbench-tool-meister-client'
    [test-08]='rm ${_testopt}/unittest-scripts/pbench-tool-meister-client'
    [test-19]='rm ${_testopt}/unittest-scripts/pbench-tool-meister-client'
    [test-56]='sort ${_testdir}/mock-run/tm/pbench-tool-data-sink.log > ${_testdir}/mock-run/tm/pbench-tool-data-sink.log.sorted; mv ${_testdir}/mock-run/tm/pbench-tool-data-sink.log.sorted ${_testdir}/mock-run/tm/pbench-tool-data-sink.log; sort ${_testlog} > ${_testlog}.sorted; mv ${_testlog}.sorted ${_testlog}'
)

tests="${*}"
if [[ -z "${tests}" ]]; then
    typeset -i len=${#tools[@]}
    len=${len}-1
    tests=$(echo ${!tools[*]} | tr ' ' '\n' | sort)
fi

for tst in ${tests}; do
    tool=${tools[${tst}]}
    status=${expected_status[${tst}]}
    pre_hook=${pre_hooks[${tst}]}
    post_hook=${post_hooks[${tst}]}

    _setup_state ${tst} ${tool}
    eval "${pre_hook}"
    USER=nobody _run ${tst} ${tool}
    res=${?}
    eval "${post_hook}"
    _save_tree
    _dump_logs
    _verify_output ${res} ${tst} ${tool} ${status}
    res=${?}
    let errs=${errs}+${res}
    _reset_state
done

# Clean up opt subdirectory, and attempt to remove test directory entirely;
# if we fail, ignore it as it just means there are output files present for
# failed tests.
rm -rf ${_testroot}/opt
rmdir ${_testroot} > /dev/null 2>&1

if [[ ${errs} -gt 0 ]]; then
    sts=1
else
    sts=0
fi
exit ${sts}<|MERGE_RESOLUTION|>--- conflicted
+++ resolved
@@ -203,11 +203,7 @@
            -e 's;\(tm\.[a-z-]*\)\.[0-9][0-9]*\.[a-z0-9_][a-z0-9_]*;\1.NNNNN.nnnnnnnn;g' \
            -e 's;raw_size = [0-9][0-9]*;raw_size = #####;g' \
            -e 's;v[0-9][0-9]*\.[0-9][0-9]*\.[0-9][0-9]*;v#.##.##;g' \
-<<<<<<< HEAD
-           -e 's;"pid": [0-9][0-9]*};"pid": NNNNN};g' \
-=======
            -e 's;"pid": [0-9][0-9]*\([,}]\);"pid": NNNNN\1;g' \
->>>>>>> 5153ab14
            -e 's;tar up [0-9][0-9]* bytes;tar up ##### bytes;g' \
            ${_testout}
     if [[ ${?} -ne 0 ]]; then
