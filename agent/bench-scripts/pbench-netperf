--- conflicted
+++ resolved
@@ -36,10 +36,6 @@
 
 benchmark_rpm=$script_name
 export benchmark="netperf"
-<<<<<<< HEAD
-benchmark_bin=/usr/bin/$benchmark
-ver=2.7.0
-=======
 if [[ -z "${benchmark_bin}" ]]; then
         benchmark_bin="$(resolve_benchmark_bin "${benchmark}")"
 	if [[ -z "${benchmark_bin}" ]]; then
@@ -54,7 +50,6 @@
 fi
 
 # Formatting spacing for output report.
->>>>>>> 5153ab14
 spacing=25
 
 # Every bench-script follows a similar sequence:
