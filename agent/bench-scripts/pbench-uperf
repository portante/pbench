#!/bin/bash
# -*- mode: shell-script; indent-tabs-mode: t; sh-basic-offset: 8; sh-indentation: 8; tab-width: 8 -*-

# This is a script to run the uperf benchmark
# Author: Andrew Theurer

# This script attempts to automate potentially a very large number of tests for uperf
# By default, is runs 96 different tests and can take several hours.
# To limit the number of tests, use the --protocols --test-types --instances options to reduce the number of tests

# This script will take multiple samples of the same test type and try to achieve a standard deviation of <3%
#
# This script will repeat a test type 6 times in order to try to achieve target stddev.
# If a run (with several samples) fails the stddev, its directory is appended with -fail
#
# This script will also generate a "summary-results.txt" with a table of all
# results, efficiency, and other stats.
pbench_cmd="$@"

script_path=`dirname $0`
script_name=`basename $0`
pbench_bin="`cd ${script_path}/..; /bin/pwd`"

# source the base script
. "$pbench_bin"/base

export benchmark="uperf"
benchmark_rpm=${benchmark}
if [[ -z "${benchmark_bin}" ]]; then
<<<<<<< HEAD
	benchmark_bin=/usr/bin/${benchmark}
=======
	benchmark_bin="$(resolve_benchmark_bin "${benchmark}")"
	if [[ -z "${benchmark_bin}" ]]; then
		error_log "${script_name}: ${benchmark} executable not found on PATH=${PATH}"
		exit 1
	fi
>>>>>>> 5153ab14
fi
ver="$(pbench-config version ${benchmark})"
if [[ -z "${ver}" ]]; then
	error_log "${script_name}: package version is missing in config file"
	exit 1
fi

# Every bench-script follows a similar sequence:
# 1) process bench script arguments
# 2) ensure the right version of the benchmark is installed
# 3) gather pre-run state
# 4) run the benchmark and start/stop perf analysis tools
# 5) gather post-run state
# 6) postprocess benchmark data
# 7) postprocess analysis tool data

# Defaults

export benchmark_run_dir=""
protocols="tcp,udp"
test_types="stream,maerts,bidirec,rr"
message_sizes="1,64,1024,16384" # in bytes
export config=""
instances="1,8,64"
nr_samples=5
maxstddevpct=5 # maximum allowable standard deviation in percent
max_failures=6 # after N failed attempts to hit below $maxstddevpct, move on to the nest test
runtime=60
mode="loopback"
servers=127.0.0.1
server_base_port=20000
port_number_gap=10
postprocess_only=n
log_response_times=n
start_iteration_num=1
tar_nonref_data="n"
keep_failed_tool_data="y"
orig_cmd="$*"
tool_group=default
tool_label_pattern="uperf-"
server_nodes=""
client_nodes=""
sysinfo="default"

function usage {
	printf "\tThe following options are available:\n\n"
	printf -- "\t--tool-group=str\n"
	printf -- "\t-c str       --config=str               name of the test config (e.g. jumbo_frames_and_network_throughput)\n"
	printf -- "\t-t str[,str] --test-types=str[,str]     can be stream, maerts, bidirec, and/or rr (default $test_types)\n"
	printf -- "\t-r int       --runtime=int              test measurement period in seconds (default is $runtime)\n"
	printf -- "\t-m int[,int] --message-sizes=str[,str]  list of message sizes in bytes (default is $message_sizes)\n"
	printf -- "\t-p str[,str] --protocols=str[,str]      tcp and/or udp (default is $protocols)\n"
	printf -- "\t-i int[,int] --instances=int[,int]      list of number of uperf instances to run (default is $instances)\n"
	printf -- "\t-C str[,str] --client[s]=str[,str]      a list of one or more hostnames/IPs.  These systems will run the\n"
	printf    "\t\t\t\t   uperf client (drive the test).\n"
	printf    "\t\t\t\t   If this is omitted, the local system is the client.\n"
	printf    "\t\t\t\t   Note: the number of clients and servers must be the same!\n"
	printf    "\t\t\t\t   Clients and servers are paired according to the order in the list (first\n"
	printf    "\t\t\t\t   client pairs with first server, etc)\n"
	printf -- "\t-S str[,str] --server[s]=str[,str]      a list of one or more hostnames/IPs.  These systems will run the uperf\n"
	printf    "\t\t\t\t   server (listening for connections).\n"
	printf    "\t\t\t\t   If this is omitted, the server will listen on the local system\n"
	printf    "\t\t\t\t   loopback interface.\n"
	printf -- "\t--server-node[s]=str[,str]              An ordered list of server NUMA nodes which should be used for CPU binding\n"
	printf -- "\t--client-node[s]=str[,str]              An ordered list of client NUMA nodes which should be used for CPU binding\n"
	printf -- "\t\t\t\t   For both options above, the order must correspond with the --clients/--servers list\n"
	printf -- "\t\t\t\t   To omit a specific client/server from binding, use a value of -1.\n"
	printf -- "\t--samples=int              the number of times each different test is run (to compute average &\n"
	printf    "\t\t\t\t   standard deviations).\n"
	printf -- "\t--max-failures=int         the maximum number of failures to get below stddev.\n"
	printf -- "\t--max-stddev=int           the maximum percent stddev allowed to pass.\n"
	printf -- "\t--postprocess-only=y|n     don't run the benchmark, but postprocess data from previous test.\n"
	printf -- "\t--run-dir=str              optionally specify what directory should be used (usually only used\n"
	printf    "\t\t\t\t   if postprocess-only=y).\n"
	printf -- "\t--start-iteration-num=int  optionally skip the first (n-1) tests.\n"
	printf -- "\t--log-response-times=y|n   record the response time of every single operation.\n"
	printf -- "\t--tool-label-pattern=str   uperf will provide CPU and efficiency information for any tool directory\n"
	printf    "\t\t\t\t   with a \"^<pattern>\" in the name, provided \"sar\" is one of the\n"
	printf    "\t\t\t\t   registered tools.\n"
	printf    "\t\t\t\t   a default pattern, \"uperf-\" is used if none is provided.\n"
	printf    "\t\t\t\t   simply register your tools with \"--label=uperf-\$X\", and this script\n"
	printf    "\t\t\t\t   will generate CPU_uperf-\$X and Gbps/CPU_uperf-\$X or\n"
	printf    "\t\t\t\t   trans_sec/CPU-uperf-\$X for all tools which have that pattern as a\n"
	printf    "\t\t\t\t   prefix.  If you don't want to register your tools with \"uperf-\" as\n"
	printf    "\t\t\t\t   part of the label, just use --tool-label-pattern= to tell this script\n"
	printf    "\t\t\t\t   the prefix pattern to use for CPU information.\n"
	printf -- "\t--sysinfo=str,             str= comma separated values of sysinfo to be collected\n"
	printf -- "\t                                available: $(pbench-collect-sysinfo --options)\n"
}

function gen_xml {
	local h=$1
	local proto=$2
	local runtime=$3
	local size=$4
	local nthr=$5
	local test_type=$6

	echo "<?xml version=\"1.0\"?>"
	echo "<profile name=\"$proto-$test_type-${size}B-${nthr}i\">"
	case $test_type in
	rr)
		echo "  <group nthreads=\"$nthr\">"
		echo "    <transaction iterations=\"1\">"
		echo "      <flowop type=\"connect\" options=\"remotehost=$h protocol=$proto\"/>"
		echo "    </transaction>"
		echo "    <transaction duration=\"$runtime\">"
		echo "      <flowop type=\"write\" options=\"size=$size\"/>"
		echo "      <flowop type=\"read\"  options=\"size=$size\"/>"
		echo "    <transaction iterations=\"1\">"
		echo "      <flowop type=\"disconnect\" />"
		echo "    </transaction>"
		echo "  </group>"
		;;
	stream|bidirec)
		echo "  <group nthreads=\"$nthr\">"
		echo "    <transaction iterations=\"1\">"
		echo "      <flowop type=\"connect\" options=\"remotehost=$h protocol=$proto\"/>"
		echo "    </transaction>"
		echo "    <transaction duration=\"$runtime\">"
		echo "      <flowop type=\"write\" options=\"count=16 size=$size\"/>"
		echo "    </transaction>"
		echo "    <transaction iterations=\"1\">"
		echo "      <flowop type=\"disconnect\" />"
		echo "    </transaction>"
		echo "  </group>"
		;;&
	maerts|bidirec)
		echo "  <group nthreads=\"$nthr\">"
		echo "    <transaction iterations=\"1\">"
		echo "      <flowop type=\"accept\" options=\"remotehost=$h protocol=$proto\"/>"
		echo "    </transaction>"
		echo "    <transaction duration=\"$runtime\">"
		echo "      <flowop type=\"read\" options=\"count=16 size=$size\"/>"
		echo "    </transaction>"
		echo "    <transaction iterations=\"1\">"
		echo "      <flowop type=\"disconnect\" />"
		echo "    </transaction>"
		echo "  </group>"
		;;
	esac
	echo "</profile>"
}

function stop_server {
	local server=$1
	local server_port=$2
	local message=$3
	local uperf_pid=`ssh $ssh_opts $server netstat -tlnp | grep ":$server_port " | awk '{print $7}' | awk -F/ '{print $1}'`
	if [ ! -z "$uperf_pid" ]; then
		if [ $message -eq 1 ]; then
			echo found uperf pid $uperf_pid on $server:$server_port, killing
		fi
		ssh $ssh_opts $server kill $uperf_pid
	fi
}

function install_uperf {
	if check_install_rpm ${benchmark_rpm} ${ver}; then
		debug_log "[$script_name] ${benchmark_rpm}-${ver} is installed"
	else
		error_log "[$script_name] ${benchmark_rpm}-${ver} is not installed, exiting"
		exit 1
	fi
}

# Process options and arguments
opts=$(getopt -q -o C:c:hi:m:p:r:S:t: --longoptions "help,server-node:,server-nodes:,client-node:,client-nodes:,client-label:,server-label:,tool-label-pattern:,install,start-iteration-num:,config:,instances:,test-types:,runtime:,message-sizes:,protocols:,samples:,client:,clients:,servers:,server:,max-stddev:,max-failures:,log-response-times:,postprocess-only:,run-dir:,tool-group:,sysinfo:" -n "getopt.sh" -- "$@")
if [ $? -ne 0 ]; then
	printf -- "${script_name} $*\n"
	printf -- "\n"
	printf -- "\tunrecognized option specified\n\n"
	usage
	exit 1
fi
eval set -- "$opts"
while true; do
	case "$1" in
		--install)
		shift
		install_uperf
		exit
		;;
		-h|--help)
		usage
		exit 0
		;;
		--client-label)
		shift
		if [ -n "$1" ]; then
			shift
		fi
		warn_log "The --client-label option is deprecated, please use --tool-label-pattern"
		;;
		--server-label)
		shift
		if [ -n "$1" ]; then
			shift
		fi
		warn_log "The --server-label option is deprecated, please use --tool-label-pattern"
		;;
		--tool-label-pattern)
		shift
		if [ -n "$1" ]; then
			tool_label_pattern="$1"
			shift
		fi
		;;
		--postprocess-only)
		shift
		if [ -n "$1" ]; then
			postprocess_only="$1"
			shift
		fi
		;;
		--run-dir)
		shift
		if [ -n "$1" ]; then
			benchmark_run_dir="$1"
			shift
		fi
		;;
		--max-stddev)
		shift
		if [ -n "$1" ]; then
			maxstddevpct="$1"
			shift
		fi
		;;
		--max-failures)
		shift
		if [ -n "$1" ]; then
			max_failures="$1"
			shift
		fi
		;;
		--samples)
		shift
		if [ -n "$1" ]; then
			nr_samples="$1"
			shift
		fi
		;;
		-i|--instances)
		shift
		if [ -n "$1" ]; then
			instances="$1"
			shift
		fi
		;;
		-t|--test-types)
		shift
		if [ -n "$1" ]; then
			test_types="$1"
			shift
		fi
		;;
		--tool-group)
		shift
		if [ -n "$1" ]; then
			tool_group="$1"
			shift
		fi
		;;
		-m|--message-sizes)
		shift
		if [ -n "$1" ]; then
			message_sizes="$1"
			shift
		fi
		;;
		-r|--runtime)
		shift
		if [ -n "$1" ]; then
			runtime="$1"
			shift
		fi
		;;
		--log-response-times)
		shift
		if [ -n "$1" ]; then
			log_response_times="$1"
			shift
		fi
		;;
		-p|--protocols)
		shift
		if [ -n "$1" ]; then
			protocols="$1"
			shift
		fi
		;;
		-C|--client|--clients)
		shift
		if [ -n "$1" ]; then
			clients="$1"
			shift
		fi
		;;
		-S|--server|--servers)
		shift
		if [ -n "$1" ]; then
			servers="$1"
			shift
		fi
		;;
		-c|--config)
		shift
		if [ -n "$1" ]; then
			config="$1"
			shift
		fi
		;;
		--start-iteration-num)
		shift
		if [ -n "$1" ]; then
			start_iteration_num=$1
			shift
		fi
		;;
		--client-node|--client-nodes)
		shift
		if [ -n "$1" ]; then
			client_nodes="$1"
			shift
		fi
		;;
		--server-node|--server-nodes)
		shift
		if [ -n "$1" ]; then
			server_nodes="$1"
			shift
		fi
		;;
		--sysinfo)
		shift;
		if [ -n "$1" ]; then
			sysinfo="$1"
			shift;
		fi
		;;
		--)
		shift
		break
		;;
		*)
		error_log "[$script_name] bad option, \"$1 $2\""
		exit 1
		break
		;;
	esac
done
verify_common_bench_script_options $tool_group $sysinfo

# Verify the number of clients and servers match.
if [ ! -z "$clients" -a "$postprocess_only" != "y" ]; then
	let c_cnt=0
	for client in `echo $clients | sed -e s/,/" "/g`; do
		let c_cnt=c_cnt+1
	done
	let s_cnt=0
	for server in `echo $servers | sed -e s/,/" "/g`; do
		let s_cnt=s_cnt+1
	done
	if [ $c_cnt -ne $s_cnt ]; then
		error_log "Number of clients and servers specified on command line must match"
		error_log "    clients($c_cnt): $clients"
		error_log "    servers($s_cnt): $servers"
		exit 1
	fi
fi
# before we run a test, verify clients and servers are accessible and install
# uperf if necessary
if [ "$postprocess_only" != "y" ]; then
	# Always install locally
	# FIXME: why is this necessary?
	install_uperf
	let err_cnt=0
	err_clients=""
	for client in `echo $clients | sed -e s/,/" "/g`; do
		debug_log "checking for uperf on client $client"
		ssh $ssh_opts $client pbench-uperf --install
		if [ $? -ne 0 ]; then
			let err_cnt=err_cnt+1
			err_clients="$err_clients $client"
		fi
	done
	err_servers=""
	for server in `echo $servers | sed -e s/,/" "/g`; do
		debug_log "checking for uperf on server $server"
		ssh $ssh_opts $server pbench-uperf --install
		if [ $? -ne 0 ]; then
			let err_cnt=err_cnt+1
			err_servers="$err_servers $server"
		fi
	done
	if [ $err_cnt -gt 0 ]; then
		error_log "Unable to verify connectivity and uperf installation on the following clients and servers:"
		error_log "    clients: $err_clients"
		error_log "    servers: $err_servers"
		exit 1
	fi
fi

# runtime is padded by 6 seconds to allow 3 seconds ramp up and ramp down
runtime_padded=$((${runtime}+6))

###
# At this point all parameter checking has been done.
###

if [[ -z "$benchmark_run_dir" ]]; then
	# We don't have an explicit run directory, construct one
	benchmark_fullname="${benchmark}_${config}_${date_suffix}"
	benchmark_run_dir="$pbench_run/${benchmark_fullname}"
else
	# We have an explicit run directory provided by --run-dir, so warn
	# the user if they also used --config
	if [[ ! -z "$config" ]]; then
		warn_log "[$script_name] ignoring --config=\"$config\" in favor of --rundir=\"$benchmark_run_dir\""
	fi
	benchmark_fullname=$(basename $benchmark_run_dir)
fi
# we'll record the iterations in this file
benchmark_iterations="${benchmark_run_dir}/.iterations"
mdlog=${benchmark_run_dir}/metadata.log

function record_iteration {
	local count=$1
	local protocol=$2
	local test_type=$3
	local message_size=$4
	local instance=$5
	local iteration=$6

	echo ${iteration} >> ${benchmark_iterations}
	echo $count | pbench-add-metalog-option ${mdlog} iterations/${iteration} iteration_number
	echo $protocol | pbench-add-metalog-option ${mdlog} iterations/${iteration} protocol
	echo $test_type | pbench-add-metalog-option ${mdlog} iterations/${iteration} test_type
	echo $message_size | pbench-add-metalog-option ${mdlog} iterations/${iteration} message_size_bytes
	echo $instance | pbench-add-metalog-option ${mdlog} iterations/${iteration} instances
	echo $iteration | pbench-add-metalog-option ${mdlog} iterations/${iteration} iteration_name
}

mkdir -p $benchmark_run_dir/.running

# now that the benchmark_run_dir directory exists, we can initialize the iterations file
> ${benchmark_iterations}

# save a copy of the command, in case the test needs to be reproduced or post-processed again
echo "$script_name $pbench_cmd" >$benchmark_run_dir/$script_name.cmd
chmod +x $benchmark_run_dir/$script_name.cmd

## Run the benchmark and start/stop perf analysis tools

total_iterations=0
for protocol in `echo $protocols | sed -e s/,/" "/g`; do
	for test_type in `echo $test_types | sed -e s/,/" "/g`; do
		for message_size in `echo $message_sizes | sed -e s/,/" "/g`; do
			for instance in `echo $instances | sed -e s/,/" "/g`; do
				((total_iterations++))
			done
		done
	done
done

pbench-collect-sysinfo --group=$tool_group --dir=$benchmark_run_dir --sysinfo=$sysinfo beg

# Start the tool meisters on each registered local/remote host
pbench-tool-meister-start "${tool_group}"
if [[ ${?} != 0 ]]; then
	error_log "[${script_name}]: failed to start the tool meisters."
	exit 1
fi

pbench-metadata-log --group=$tool_group --dir=$benchmark_run_dir beg

trap "interrupt" INT QUIT TERM

# start the server processes
count=1
for protocol in `echo $protocols | sed -e s/,/" "/g`; do
	for test_type in `echo $test_types | sed -e s/,/" "/g`; do
		case $test_type in
			rr)
			primary_metric="trans_sec"
			;;
			stream|maerts|bidirec)
			primary_metric="Gb_sec"
			;;
			*)
			error_log "$script_name: test type \"$test_type\" is not suported"
			continue
			;;
		esac
		for message_size in `echo $message_sizes | sed -e s/,/" "/g`; do
			for instance in `echo $instances | sed -e s/,/" "/g`; do
				if [ $count -ge $start_iteration_num ]; then
					echo "Starting iteration $iteration ($count of $total_iterations)"
					log "Starting iteration $iteration ($count of $total_iterations)"
					iteration="${count}-${protocol}_${test_type}-${message_size}B-${instance}i"
					record_iteration ${count} ${protocol} ${test_type} ${message_size} ${instance} ${iteration}
					iteration_dir="$benchmark_run_dir/$iteration"
					result_stddevpct=$maxstddevpct # this test case will get a "do-over" if the stddev is not low enough
					failures=0
					while [[ $(echo "if (${result_stddevpct} >= ${maxstddevpct}) 1 else 0" | bc) -eq 1 ]]; do
						if [[ $failures -gt 0 ]]; then
							echo "Restarting iteration $iteration ($count of $total_iterations)"
							log "Restarting iteration $iteration ($count of $total_iterations)"
						fi
						if [ $postprocess_only == "n" ]; then
							mkdir -p $iteration_dir
						fi
						# each attempt at a test config requires multiple samples to get stddev
						for sample in `seq 1 $nr_samples`; do
							sample_name="sample${sample}"
							benchmark_results_dir="${iteration_dir}/${sample_name}"
							if [ "$postprocess_only" != "y" ]; then
								mkdir -p $benchmark_results_dir
								server_nr=1
								# the following loop does all of the pre-benchmark execution work
								for server in `echo $servers | sed -e s/,/" "/g`; do
									client=`echo $clients | cut -d, -f$server_nr`
									if [ -z "$client" ]; then
										client="127.0.0.1"
									fi
									server_port=`echo "$port_number_gap * $server_nr + $server_base_port" | bc`
									uperf_identifier="client::$client-server::$server:$server_port"

									benchmark_client_cmd_file="$iteration_dir/$uperf_identifier--client_start.sh"
									benchmark_server_cmd_file="$iteration_dir/$uperf_identifier--server_start.sh"
									result_file="$benchmark_results_dir/$uperf_identifier--client_output.txt"
									server_log="$benchmark_results_dir/$uperf_identifier--server.log"

									xml_file="$iteration_dir/$uperf_identifier--test_config.xml"
									gen_xml $server $protocol ${runtime_padded}s $message_size $instance $test_type >$xml_file

									# construct the server command
									benchmark_server_cmd="${benchmark_bin} -v -s -P $server_port > ${server_log} 2>&1"
									# adjust server command for NUMA binding
									server_node=`echo "$server_nodes," | cut -d, -f$server_nr`
									if [ ! -z "$server_node" ]; then
										if [ $server_node -ge 0 ]; then
											benchmark_server_cmd="numactl --cpunodebind=$server_node bash -c \"$benchmark_server_cmd\""
										fi
									fi

									# create a server command file, to be used for debugging purposes or to run this uperf command later [without pbench]
									echo "$benchmark_server_cmd" >$benchmark_server_cmd_file
									chmod +x $benchmark_server_cmd_file

									# construct the client command
									if [ "$log_response_times" == "y" ]; then
										resp_opt=" -X $benchmark_results_dir/$uperf_identifier--response-times.txt"
									fi
									benchmark_client_cmd="${benchmark_bin} -v -m $xml_file -R -a -i 1 $resp_opt -P $server_port >$result_file 2>&1"
									# adjust client command for NUMA binding
									client_node=`echo "$client_nodes," | cut -d, -f$server_nr`
									if [ ! -z "$client_node" ]; then
										if [ $client_node -ge 0 ]; then
											benchmark_client_cmd="numactl --cpunodebind=$client_node bash -c \"$benchmark_client_cmd\""
										fi
									fi

									# create the client command file, to be used for debugging purposes or to run this uperf command later [without pbench]
									echo "$benchmark_client_cmd" >$benchmark_client_cmd_file
									chmod +x $benchmark_client_cmd_file

									# prepare test files and dirs if using remote clients
									if [ ! -z "$clients" ]; then
										ssh $ssh_opts $client mkdir -p $benchmark_results_dir
										scp $scp_opts $xml_file $client:$xml_file >/dev/null
										scp $scp_opts $benchmark_client_cmd_file $client:$benchmark_client_cmd_file >/dev/null
										ssh $ssh_opts $client "systemctl stop firewalld"
									fi

									# prepare test files and dirs on servers
									ssh $ssh_opts $server mkdir -p $benchmark_results_dir
									scp $scp_opts $benchmark_server_cmd_file $server:$benchmark_server_cmd_file >/dev/null

									# start the uperf server(s)
									stop_server $server $server_port 1
									ssh $ssh_opts $server "systemctl stop firewalld"
									ssh $ssh_opts $server "screen -dmS uperf-server $benchmark_server_cmd_file"

									((server_nr++))
								done

								pbench-start-tools --group=$tool_group --dir=$benchmark_results_dir

								# start the uperf clients
								echo "test sample $sample of $nr_samples"
								log "test sample $sample of $nr_samples"
								server_nr=1
								for server in `echo $servers | sed -e s/","/" "/g`; do
									client=`echo $clients | cut -d, -f$server_nr`
									if [ -z "$client" ]; then
										client="127.0.0.1"
									fi
									server_port=`echo "$port_number_gap * $server_nr + $server_base_port" | bc`
									uperf_identifier="client::$client-server::$server:$server_port"

									xml_file="$iteration_dir/$uperf_identifier--test_config.xml"
									benchmark_client_cmd_file="$iteration_dir/$uperf_identifier--client_start.sh"
									result_file="$benchmark_results_dir/$uperf_identifier--client_output.txt"

									client_node=`echo "$client_nodes," | cut -d, -f$server_nr`
									client_nodeinfo=""
									if [ ! -z "$client_node" ]; then
										if [ $client_node -ge 0 ]; then
											client_nodeinfo="node[$client_node]"
										fi
									fi
									server_node=`echo "$server_nodes," | cut -d, -f$server_nr`
									server_nodeinfo=""
									if [ ! -z "$server_node" ]; then
										if [ $server_node -ge 0 ]; then
											server_nodeinfo="node[$server_node]"
										fi
									fi
									debug_log "client[$client]${client_nodeinfo}protocol[$protocol]test[$test_type]instances[$instance]size[$message_size] <-> server[$server]${server_nodeinfo}"
									echo "client[$client]${client_nodeinfo}protocol[$protocol]test[$test_type]instances[$instance]size[$message_size] <-> server[$server]${server_nodeinfo}"

									if [ -z "$clients" ]; then
										# using local clients
										debug_log "screen -dmS uperf-client $benchmark_client_cmd_file"
										screen -dmS uperf-client $benchmark_client_cmd_file
									else
										# using remote clients
										debug_log "ssh $ssh_opts $client screen -dmS uperf-client $benchmark_client_cmd_file"
										ssh $ssh_opts $client "screen -dmS uperf-client $benchmark_client_cmd_file"
									fi
									((server_nr++))
								done

								sleep $runtime_padded

								# stop tools and clean up
								pbench-stop-tools --group=$tool_group --dir=$benchmark_results_dir
								pbench-postprocess-tools --group=$tool_group --dir=$benchmark_results_dir

								server_nr=1
								for server in `echo $servers | sed -e s/,/" "/g`; do
									client=`echo $clients | cut -d, -f$server_nr`
									if [ -z "$client" ]; then
										client="127.0.0.1"
									fi
									server_port=`echo "$port_number_gap * $server_nr + $server_base_port" | bc`
									uperf_identifier="client::$client-server::$server:$server_port"

									stop_server $server $server_port 0
									server_log="$benchmark_results_dir/$uperf_identifier--server.log"
									scp $scp_opts $server:$server_log $server_log >/dev/null
									if [ ! -z "$clients" ]; then
										result_file="$benchmark_results_dir/$uperf_identifier--client_output.txt"
										scp $scp_opts $client:$result_file $result_file >/dev/null
									fi
									((server_nr++))
								done
							else # only postprocessing
								let fail_num=$failures+1
								set -x
								if [ ! -e $iteration_dir -a -e $iteration_dir-fail$fail_num ]; then
									mv $iteration_dir-fail$fail_num $iteration_dir
								fi
								set +x
								pushd $iteration_dir >/dev/null
								if [ ! -e ${sample_name} -a -e ${sample_name}.tar.xz ]; then
									tar Jxf ${sample_name}.tar.xz && /bin/rm -rf ${sample_name}.tar.xz
								fi
								popd >/dev/null
								if [[ ! -d $benchmark_results_dir ]]; then
									error_log "Results directory $benchmark_results_dir does not exist, skipping post-processing"
									continue
								fi
								echo "Not going to run uperf.  Only postprocesing existing data"
								log "Not going to run uperf.  Only postprocesing existing data"
							fi
							echo "$script_path/postprocess/$benchmark-postprocess \"$benchmark_results_dir\" \"$protocol\" \"$message_size\" \"$instance\" \"$test_type\" \"$clients\" \"$servers\" \"$tool_label_pattern\" \"$tool_group\" \"${ver}\"" >"$benchmark_results_dir/$benchmark-postprocess.cmd"
							chmod +x "$benchmark_results_dir/$benchmark-postprocess.cmd"
							$benchmark_results_dir/$benchmark-postprocess.cmd
						done
						echo "$script_path/postprocess/process-iteration-samples \"$iteration_dir\" \"$primary_metric\" \"$maxstddevpct\" \"$failures\" \"$max_failures\" \"$tar_nonref_data\" \"$keep_failed_tool_data\"" >"$iteration_dir/process-iteration-samples.cmd"
						chmod +x "$iteration_dir/process-iteration-samples.cmd"
						$iteration_dir/process-iteration-samples.cmd
						fail=$?
						if [ $fail -ne 0 ]; then
							((failures++))
						fi
						if [ $fail -eq 0 -o $failures -ge $max_failures ]; then
							break
						fi
					done # break out of this loop only if the $result_stddevpct & $eff_stddevpct lower than $maxstddevpct
					echo "Iteration $iteration complete ($count of $total_iterations), with 1 pass and $failures failures"
					log "Iteration $iteration complete ($count of $total_iterations), with 1 pass and $failures failures"
				else
					echo "Skipping iteration $iteration ($count of $total_iterations)"
					log "Skipping iteration $iteration ($count of $total_iterations)"
				fi
				last_test_type="$test_type"
				let count=$count+1 # now we can move to the next iteration
			done
		done
	done
done
echo "$script_path/postprocess/generate-benchmark-summary \"$benchmark\" \"$orig_cmd\" \"$benchmark_run_dir\"" >"$benchmark_run_dir/generate-benchmark-summary.cmd"
chmod +x "$benchmark_run_dir/generate-benchmark-summary.cmd"
$benchmark_run_dir/generate-benchmark-summary.cmd

pbench-metadata-log --group=$tool_group --dir=$benchmark_run_dir end

# Stop the tool meisters on each registered local/remote host
pbench-tool-meister-stop
if [[ ${?} != 0 ]]; then
	error_log "[${script_name}]: failed to stop the tool meisters."
fi

pbench-collect-sysinfo --group=$tool_group --dir=$benchmark_run_dir --sysinfo=$sysinfo end

rmdir $benchmark_run_dir/.running<|MERGE_RESOLUTION|>--- conflicted
+++ resolved
@@ -27,15 +27,11 @@
 export benchmark="uperf"
 benchmark_rpm=${benchmark}
 if [[ -z "${benchmark_bin}" ]]; then
-<<<<<<< HEAD
-	benchmark_bin=/usr/bin/${benchmark}
-=======
 	benchmark_bin="$(resolve_benchmark_bin "${benchmark}")"
 	if [[ -z "${benchmark_bin}" ]]; then
 		error_log "${script_name}: ${benchmark} executable not found on PATH=${PATH}"
 		exit 1
 	fi
->>>>>>> 5153ab14
 fi
 ver="$(pbench-config version ${benchmark})"
 if [[ -z "${ver}" ]]; then
