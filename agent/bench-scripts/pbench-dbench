--- conflicted
+++ resolved
@@ -20,10 +20,6 @@
 
 benchmark_rpm=$script_name
 export benchmark="dbench"
-<<<<<<< HEAD
-if [[ -z "$benchmark_bin" ]]; then
-	benchmark_bin=/usr/local/bin/$benchmark
-=======
 if [[ -z "${benchmark_bin}" ]]; then
 	benchmark_bin="$(resolve_benchmark_bin "${benchmark}")"
 	if [[ -z "${benchmark_bin}" ]]; then
@@ -35,7 +31,6 @@
 if [[ -z "${ver}" ]]; then
 	error_log "${script_name}: package version is missing in config file"
 	exit 1
->>>>>>> 5153ab14
 fi
 
 # Every bench-script follows a similar sequence:
